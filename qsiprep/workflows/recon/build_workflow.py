import logging
import nipype.pipeline.engine as pe
from pkg_resources import resource_filename as pkgr
from nipype.interfaces import ants, utility as niu
from nipype.utils.filemanip import split_filename
from qsiprep.interfaces.bids import QsiReconIngress, ReconDerivativesDataSink
from qsiprep.interfaces.utils import GetConnectivityAtlases
from .dsi_studio import (init_dsi_studio_recon_wf, init_dsi_studio_export_wf,
                         init_dsi_studio_connectivity_wf, init_dsi_studio_tractography_wf)
from .dipy import init_dipy_brainsuite_shore_recon_wf, init_dipy_mapmri_recon_wf
from .mrtrix import (init_mrtrix_csd_recon_wf, init_global_tractography_wf,
                     init_mrtrix_tractography_wf, init_mrtrix_connectivity_wf)
from .converters import init_mif_to_fibgz_wf
from .dynamics import init_controllability_wf
from .utils import init_conform_dwi_wf, init_discard_repeated_samples_wf
from ...engine import Workflow
from .interchange import (qsiprep_output_names, input_fields, default_input_set)

LOGGER = logging.getLogger('nipype.interface')


def _get_resampled(atlas_configs, atlas_name, to_retrieve):
    return atlas_configs[atlas_name][to_retrieve]


def _check_repeats(nodelist):
    total_len = len(nodelist)
    unique_len = len(set(nodelist))
    if not total_len == unique_len:
        raise Exception


def init_dwi_recon_workflow(dwi_files, workflow_spec, output_dir, reportlets_dir, has_t1w,
                            has_t1w_transform, omp_nthreads, name="recon_wf"):
    """Convert a workflow spec into a nipype workflow.

    """
    atlas_names = workflow_spec.get('atlases', [])
    space = workflow_spec['space']
    workflow = Workflow(name=name)
    scans_iter = pe.Node(niu.IdentityInterface(fields=['dwi_file']), name='scans_iter')
    scans_iter.iterables = ("dwi_file", dwi_files)
    inputnode = pe.Node(niu.IdentityInterface(fields=input_fields + ['dwi_file']),
                        name='inputnode')
    qsiprep_preprocessed_dwi_data = pe.Node(
        QsiReconIngress(), name="qsiprep_preprocessed_dwi_data")

    # For doctests
    if not workflow_spec['name'] == 'fake':
        scans_iter.inputs.dwi_file = dwi_files

    # Connect the collected diffusion data (gradients, etc) to the inputnode
    workflow.connect([
        (scans_iter, qsiprep_preprocessed_dwi_data, ([('dwi_file', 'dwi_file')])),
        (qsiprep_preprocessed_dwi_data, inputnode, [
            (trait, trait) for trait in qsiprep_output_names])])

    # Resample all atlases to dwi_file's resolution
    get_atlases = pe.Node(
        GetConnectivityAtlases(atlas_names=atlas_names, space=space),
        name='get_atlases',
        run_without_submitting=True)

    # Resample ROI targets to DWI resolution for ODF plotting
    crossing_rois_file = pkgr('qsiprep', 'data/crossing_rois.nii.gz')
    odf_rois = pe.Node(
        ants.ApplyTransforms(interpolation="MultiLabel", dimension=3),
        name="odf_rois")
    odf_rois.inputs.input_image = crossing_rois_file
    if has_t1w_transform and space == "T1w":
        workflow.connect(inputnode, 't1_2_mni_reverse_transform', odf_rois, 'transforms')
    elif space == 'template':
        odf_rois.inputs.transforms = ['identity']
    else:
        LOGGER.warning("Unable to transform ODF ROIs to dwi data. "
                       "No ODF reports will be created.")
        odf_rois = pe.Node(niu.IdentityInterface(fields=['output_image']), name='odf_rois')
    workflow.connect(scans_iter, 'dwi_file', odf_rois, 'reference_image')

    # Save the atlases
    if len(atlas_names) > 0:
        if space == "T1w":
            if not has_t1w_transform:
                LOGGER.critical("No reverse transform found, unable to move atlases"
                                " into DWI space")
            workflow.connect([
                (inputnode, get_atlases,
                 [('t1_2_mni_reverse_transform', 'forward_transform')])])
        for atlas in workflow_spec['atlases']:
            workflow.connect([
                (get_atlases,
                 pe.Node(ReconDerivativesDataSink(space=space,
                                                  desc=atlas,
                                                  suffix="atlas",
                                                  compress=True),
                         name='ds_atlases_'+atlas,
                         run_without_submitting=True),
                 [(('atlas_configs', _get_resampled, atlas, 'dwi_resolution_file'), 'in_file')]),
                (get_atlases,
                 pe.Node(ReconDerivativesDataSink(space=space,
                                                  desc=atlas,
                                                  suffix="atlas",
                                                  extension=".mif.gz",
                                                  compress=True),
                         name='ds_atlas_mifs_'+atlas,
                         run_without_submitting=True),
                 [(('atlas_configs', _get_resampled, atlas, 'dwi_resolution_mif'), 'in_file')]),
                (get_atlases,
                 pe.Node(ReconDerivativesDataSink(space=space,
                                                  desc=atlas,
                                                  extension=".txt",
                                                  suffix="mrtrixLUT"),
                         name='ds_atlas_mrtrix_lut_' + atlas,
                         run_without_submitting=True),
                 [(('atlas_configs', _get_resampled, atlas, 'mrtrix_lut'), 'in_file')]),
                (get_atlases,
                 pe.Node(ReconDerivativesDataSink(space=space,
                                                  desc=atlas,
                                                  extension=".txt",
                                                  suffix="origLUT"),
                         name='ds_atlas_orig_lut_' + atlas,
                         run_without_submitting=True),
                 [(('atlas_configs', _get_resampled, atlas, 'orig_lut'), 'in_file')]),
            ])
        workflow.connect(inputnode, "dwi_file", get_atlases, "reference_image")

    # Read nodes from workflow spec, make sure we can implement them
    nodes_to_add = []
    for node_spec in workflow_spec['nodes']:
        if not node_spec['name']:
            raise Exception("Node has no name [{}]".format(node_spec))
        new_node = workflow_from_spec(omp_nthreads, has_t1w,
                                      has_t1w_transform or space == 'template',
                                      node_spec)
        if new_node is None:
            raise Exception("Unable to create a node for %s" % node_spec)
        nodes_to_add.append(new_node)
    workflow.add_nodes(nodes_to_add)
    _check_repeats(workflow.list_node_names())
    # Now that all nodes are in the workflow, connect them
    for node_spec in workflow_spec['nodes']:

        # get the nipype node object
        node_name = node_spec['name']
        node = workflow.get_node(node_name)

        if node_spec.get('input', 'qsiprep') == 'qsiprep':
            # directly connect all the qsiprep outputs to every node
            workflow.connect([
                (inputnode, node,
                 _as_connections(input_fields, dest_prefix='inputnode.'))])
            # for from_conn, to_conn in default_connections:
            #     workflow.connect(inputnode, from_conn, node, 'inputnode.' + to_conn)
            #     _check_repeats(workflow.list_node_names())

        # connect the outputs from the upstream node to this node
        else:
            upstream_node = workflow.get_node(node_spec['input'])
            upstream_outputnode_name = node_spec['input'] + '.outputnode'
            upstream_outputnode = workflow.get_node(upstream_outputnode_name)
            upstream_outputs = set(upstream_outputnode.outputs.get().keys())
            downstream_inputnode_name = node_name + ".inputnode"
            downstream_inputnode = workflow.get_node(downstream_inputnode_name)
            downstream_inputs = set(downstream_inputnode.outputs.get().keys())

            connect_from_upstream = upstream_outputs.intersection(downstream_inputs)
            connect_from_qsiprep = default_input_set - connect_from_upstream

            # LOGGER.info("connecting %s from %s to %s", connect_from_qsiprep,
            #             inputnode, node)
            workflow.connect([
                (inputnode, node,
                 _as_connections(connect_from_qsiprep, dest_prefix='inputnode.'))])
            # for qp_connection in connect_from_qsiprep:
            #    workflow.connect(inputnode, qp_connection, node, 'inputnode.' + qp_connection)
            _check_repeats(workflow.list_node_names())

            # LOGGER.info("connecting %s from %s to %s", connect_from_upstream,
            #             upstream_outputnode_name, downstream_inputnode_name)
            workflow.connect([
                (upstream_node, node,
                 _as_connections(
                    connect_from_upstream, src_prefix='outputnode.', dest_prefix='inputnode.'))])
            # for upstream_connection in connect_from_upstream:
            #     workflow.connect(upstream_node, "outputnode." + upstream_connection,
            #                      node, 'inputnode.' + upstream_connection)
            _check_repeats(workflow.list_node_names())

        # If it's a connectivity calculation, send it the atlas configs
        if node_spec['action'] == 'connectivity':
            workflow.connect([(get_atlases, node,
                               [('atlas_configs', 'inputnode.atlas_configs')])])
        _check_repeats(workflow.list_node_names())

        # Send the ODF rois to reconstruction nodes
        if node_spec['action'] == 'csd' or 'reconstruction' in node_spec['action']:
            workflow.connect([(odf_rois, node,
                               [('output_image', 'inputnode.odf_rois')])])
        _check_repeats(workflow.list_node_names())

    # Fill-in datasinks and reportlet datasinks seen so far
    for node in workflow.list_node_names():
        node_suffix = node.split('.')[-1]
        if node_suffix.startswith('ds_'):
            workflow.connect(scans_iter, 'dwi_file', workflow.get_node(node), 'source_file')
            workflow.get_node(node).inputs.space = space
            if "report" in node_suffix:
                workflow.get_node(node).inputs.base_directory = reportlets_dir
            else:
                workflow.get_node(node).inputs.base_directory = output_dir

    return workflow


def workflow_from_spec(omp_nthreads, has_t1w, has_t1w_transform, node_spec):
    """Build a nipype workflow based on a json file."""
    software = node_spec.get("software", "qsiprep")
    output_suffix = node_spec.get("output_suffix", "")
    node_name = node_spec.get("name", None)
    parameters = node_spec.get("parameters", {})

    if node_name is None:
        raise Exception('Node %s must have a "name" attribute' % node_spec)
    kwargs = {"name": node_name,
              "output_suffix": output_suffix,
              "params": parameters}

    # DSI Studio operations
    if software == "DSI Studio":
        if node_spec["action"] == "reconstruction":
<<<<<<< HEAD
            return init_dsi_studio_recon_wf(omp_nthreads, has_t1w, has_t1w_transform, **kwargs)
=======
            return init_dsi_studio_recon_wf(omp_nthreads, has_t1w_transform, **kwargs)
>>>>>>> c487ceda
        if node_spec["action"] == "export":
            return init_dsi_studio_export_wf(omp_nthreads, has_t1w_transform, **kwargs)
        if node_spec["action"] == "tractography":
            return init_dsi_studio_tractography_wf(omp_nthreads, has_t1w_transform, **kwargs)
        if node_spec["action"] == "connectivity":
            return init_dsi_studio_connectivity_wf(omp_nthreads, has_t1w_transform, **kwargs)

    # MRTrix3 operations
    elif software == "MRTrix3":
        if node_spec["action"] == "csd":
            return init_mrtrix_csd_recon_wf(omp_nthreads, has_t1w_transform, **kwargs)
        if node_spec["action"] == "global_tractography":
            return init_global_tractography_wf(omp_nthreads, has_t1w_transform, **kwargs)
        if node_spec["action"] == "tractography":
            return init_mrtrix_tractography_wf(omp_nthreads, has_t1w_transform, **kwargs)
        if node_spec["action"] == "connectivity":
            return init_mrtrix_connectivity_wf(omp_nthreads, has_t1w_transform, **kwargs)

    # Dipy operations
    elif software == "Dipy":
        if node_spec["action"] == "3dSHORE_reconstruction":
            return init_dipy_brainsuite_shore_recon_wf(omp_nthreads, has_t1w_transform, **kwargs)
        if node_spec["action"] == "MAPMRI_reconstruction":
            return init_dipy_mapmri_recon_wf(omp_nthreads, has_t1w_transform, **kwargs)

    # qsiprep operations
    else:
        if node_spec['action'] == "controllability":
            return init_controllability_wf(**kwargs)
        if node_spec['action'] == 'discard_repeated_samples':
            return init_discard_repeated_samples_wf(**kwargs)
        if node_spec['action'] == 'conform':
            return init_conform_dwi_wf(**kwargs)
        if node_spec['action'] == 'mif_to_fib':
            return init_mif_to_fibgz_wf(**kwargs)
    raise Exception("Unknown node %s" % node_spec)


def _as_connections(attr_list, src_prefix='', dest_prefix=''):
    return [(src_prefix + item, dest_prefix + item) for item in attr_list]


def _get_wf_name(dwi_file):
    basedir, fname, ext = split_filename(dwi_file)
    tokens = fname.split("_")
    return "_".join(tokens[:-1]).replace("-", "_")<|MERGE_RESOLUTION|>--- conflicted
+++ resolved
@@ -228,11 +228,8 @@
     # DSI Studio operations
     if software == "DSI Studio":
         if node_spec["action"] == "reconstruction":
-<<<<<<< HEAD
-            return init_dsi_studio_recon_wf(omp_nthreads, has_t1w, has_t1w_transform, **kwargs)
-=======
-            return init_dsi_studio_recon_wf(omp_nthreads, has_t1w_transform, **kwargs)
->>>>>>> c487ceda
+            return init_dsi_studio_recon_wf(omp_nthreads, has_t1w, has_t1w_transform,
+                                            **kwargs)
         if node_spec["action"] == "export":
             return init_dsi_studio_export_wf(omp_nthreads, has_t1w_transform, **kwargs)
         if node_spec["action"] == "tractography":
